#! /usr/bin/env python

import logging
import sys
import os
from os import path
import urllib
from string import Template
import collections
import optparse

logging.basicConfig()
LOG = logging.getLogger(name='umls2rdf')
LOG.setLevel(logging.DEBUG)

<<<<<<< HEAD
UMLS_BASE_URL = "http://bioportal.bioontology.org/ontologies/umls/"

=======
>>>>>>> 2eacb737
PREFIXES = """
@prefix skos: <http://www.w3.org/2004/02/skos/core#> .
@prefix owl:  <http://www.w3.org/2002/07/owl#> .
@prefix rdfs:  <http://www.w3.org/2000/01/rdf-schema#> .
@prefix xsd: <http://www.w3.org/2001/XMLSchema#> .
@prefix umls: <%(umls)s> .
@prefix umlssty: <%(umls)ssty/> .

""" % {'umls': UMLS_BASE_URL}

ONTOLOGY_HEADER = Template("""
:
    a owl:Ontology ;
    rdfs:comment "$comment" ;
    rdfs:label "$label" ;
    owl:imports <http://www.w3.org/2004/02/skos/core> ;
    owl:versionInfo "$versioninfo" .

""")

STY_URL = "umlssty:"
HAS_STY = "umls:hasSTY"
HAS_AUI = "umls:aui"
HAS_CUI = "umls:cui"
HAS_TUI = "umls:tui"

# http://www.nlm.nih.gov/research/umls/sourcereleasedocs/current/SNOMEDCT/relationships.html
<<<<<<< HEAD


class IDXS(object):

    class MRCONSO(object):
        CODE = 13
        AUI = 7
        STR = 14
        STT = 4
        SCUI = 9
        ISPREF = 6
        TTY = 12
        TS = 2
        CUI = 0
        LAT = 1
        SAB = 11

    class MRREL(object):
        AUI1 = 1
        AUI2 = 5
        CUI1 = 0
        CUI2 = 4
        REL = 3
        RELA = 7
        SAB = 10

    class MRDEF(object):
        AUI = 1
        DEF = 5
        CUI = 0
        SAB = 4

    class MRSAT(object):
        CUI = 0
        CODE = 5
        ATV = 10
        ATN = 8
        SAB = 9

    class MRDOC(object):
        VALUE = 1
        TYPE = 2
        DESC = 3

    class MRRANK(object):
        TTY = 2
        RANK = 0
        SAB = 1

    class MRSTY(object):
        CUI = 0
        TUI = 1
        STN = 2
        STY = 3

=======


class IDXS(object):

    class MRCONSO(object):
        CODE = 13
        AUI = 7
        STR = 14
        STT = 4
        SCUI = 9
        ISPREF = 6
        TTY = 12
        TS = 2
        CUI = 0
        LAT = 1
        SAB = 11

    class MRREL(object):
        AUI1 = 1
        AUI2 = 5
        CUI1 = 0
        CUI2 = 4
        REL = 3
        RELA = 7
        SAB = 10

    class MRDEF(object):
        AUI = 1
        DEF = 5
        CUI = 0
        SAB = 4

    class MRSAT(object):
        CUI = 0
        CODE = 5
        ATV = 10
        ATN = 8
        SAB = 9

    class MRDOC(object):
        VALUE = 1
        TYPE = 2
        DESC = 3

    class MRRANK(object):
        TTY = 2
        RANK = 0
        SAB = 1

    class MRSTY(object):
        CUI = 0
        TUI = 1
        STN = 2
        STY = 3

>>>>>>> 2eacb737

def get_umls_url(code):
    return "bioont:%s/" % code

def flatten(matrix):
    return reduce(lambda x, y: x + y, matrix)

def escape(string):
    return string.replace("\\", "\\\\").replace('"', '\\"')

def get_url_term(ns, code):
    if ns[-1] in ('/', ':'):
        ret = "<%s%s>" % (ns, urllib.quote(code))
    else:
        ret = "<%s/%s>"% (ns, urllib.quote(code))
    return ret.replace("%20", "+") 

def get_rel_fragment(rel):
    return rel[IDXS.MRREL.RELA] if rel[IDXS.MRREL.RELA] else rel[IDXS.MRREL.REL]


# NOTE: See UmlsOntology.terms() for the reason these functions use -1 and -2
# indices to obtain the source and target codes, respectively.
def get_rel_code_source(rel, on_cuis):
    return rel[-1] if not on_cuis else rel[IDXS.MRREL.CUI2]
def get_rel_code_target(rel, on_cuis):
    return rel[-2] if not on_cuis else rel[IDXS.MRREL.CUI1]

def get_code(reg, load_on_cuis):
    if load_on_cuis:
        return reg[IDXS.MRCONSO.CUI]
    if reg[IDXS.MRCONSO.CODE]:
        return reg[IDXS.MRCONSO.CODE]
    raise AttributeError, "No code on reg [%s]"%("|".join(reg))

def generate_semantic_types(data_root, url, fileout):
    hierarchy = collections.defaultdict(lambda : list()) 
    all_nodes = list()
    mrsty = UmlsTable("MRSTY", data_root, columns=['TUI', 'STN', 'STY'])
    ont = list()
    ont.append(PREFIXES)
    types_seen = set()
    for stt in mrsty.scan():
        if tuple(stt) in types_seen:
            continue
        types_seen.add(tuple(stt))
        hierarchy[stt[1]].append(stt[0])
        sty_term = """%s a owl:Class ;
\tskos:notation "%s"^^xsd:string ;
\tskos:prefLabel "%s"@en .
""" % (url+stt[0], stt[0], stt[2])
        ont.append(sty_term)
        all_nodes.append(stt)
    
    for node in all_nodes:
        parent = ".".join(node[1].split(".")[0:-1])
        rdfs_subclasses = ["<%s> rdfs:subClassOf %s ." % 
            (url+node[0], url+x) for x in hierarchy[parent]]
        for sc in rdfs_subclasses:
            ont.append(sc)
    data_ont_ttl = "\n".join(ont)
    with open(fileout, "w") as fout:
        fout.write(data_ont_ttl)
        fout.write("\n")
        fout.close()



class UmlsTable(object):
    def __init__(self, table_name, data_root, columns=None):
        self.table_name = table_name
        self.data_root = data_root
        self._indexes = getattr(IDXS, table_name)
        self.columns = columns

    def _col_idx(self, colname):
        return getattr(self._indexes, colname)

    def scan(self, filt=None):
        rrf_path = path.join(self.data_root, "%s.RRF" % self.table_name)
        with open(rrf_path) as f:
            for line in f:
                elems = line.split('|')
                if filt and any(elems[self._col_idx(col)] != tgt
                        for col, tgt in filt.iteritems()):
                    continue
                if self.columns:
                    yield [elems[self._col_idx(cn)] for cn in self.columns]
                else:
                    yield elems



class UmlsClass(object):
    def __init__(self, ns, atoms=None, rels=None,
            defs=None, atts=None, rank=None,
            rank_by_tty=None, sty=None,
            sty_by_cui=None, load_on_cuis=False,
            is_root=None):
        self.ns = ns
        self.atoms = atoms
        self.rels = rels
        self.defs = defs
        self.atts = atts
        self.rank = rank
        self.rank_by_tty = rank_by_tty
        self.sty = sty
        self.sty_by_cui = sty_by_cui
        self.load_on_cuis = load_on_cuis
        self.is_root = is_root

    def code(self):
        codes = set([get_code(x, self.load_on_cuis) for x in self.atoms])
        if len(codes) != 1:
            raise AttributeError, "Only one code per term."
        #if DEBUG:
            #LOG.debug(self.atoms)
            #LOG.debug(codes)
        return codes.pop()

    def getAltLabels(self, prefLabel):
        #is_pref_atoms =  filter(lambda x: x[IDXS.MRCONSO.ISPREF] == 'Y', self.atoms)
        return set([atom[IDXS.MRCONSO.STR]
                for atom in self.atoms 
                if atom[IDXS.MRCONSO.STR] != prefLabel])
        
    def getPrefLabel(self):
        if self.load_on_cuis:
            if len(self.atoms) == 1:
                return self.atoms[0][IDXS.MRCONSO.STR]

            labels = set([x[IDXS.MRCONSO.STR] for x in self.atoms])
            if len(labels) == 1:
                return labels.pop()

            #if there's only one ISPREF=Y then that one.
            is_pref_atoms =  filter(lambda x: x[IDXS.MRCONSO.ISPREF] == 'Y', self.atoms)
            if len(is_pref_atoms) == 1:
                return is_pref_atoms[0][IDXS.MRCONSO.STR]
            elif len(is_pref_atoms) > 1:
                is_pref_atoms =  filter(lambda x: x[IDXS.MRCONSO.STT] == 'PF', is_pref_atoms)
                if len(is_pref_atoms) > 0:
                    return is_pref_atoms[0][IDXS.MRCONSO.STR]
            is_pref_atoms =  filter(lambda x: x[IDXS.MRCONSO.STT] == 'PF', self.atoms)
            if len(is_pref_atoms) == 1:
                return is_pref_atoms[0][IDXS.MRCONSO.STR]
            return self.atoms[0][IDXS.MRCONSO.STR]
        else:
            #if ISPREF=Y is not 1 then we look into MRRANK.
            if len(self.rank) > 0:
                sort_key = \
                lambda x: int(self.rank[self.rank_by_tty[x[IDXS.MRCONSO.TTY]][0]][IDXS.MRRANK.RANK])
                mmrank_sorted_atoms = sorted(self.atoms, key=sort_key, reverse=True)
                return mmrank_sorted_atoms[0][IDXS.MRCONSO.STR]
            #there is no rank to use
            else:
                pref_atom = filter(lambda x: 'P' in x[IDXS.MRCONSO.TTY], self.atoms)
                if len(pref_atom) == 1:
                    return pref_atom[0][IDXS.MRCONSO.STR]
            raise AttributeError, "Unable to select pref label"
    
    def getURLTerm(self, code):
        return get_url_term(self.ns, code)
    
    def toRDF(self, fmt="Turtle", hierarchy=True):
        if not fmt == "Turtle":
            raise AttributeError, "Only fmt='Turtle' is currently supported"
        term_code = self.code()
        url_term = self.getURLTerm(term_code)
        prefLabel = self.getPrefLabel()
        altLabels = self.getAltLabels(prefLabel)
        rdf_term = """%s a owl:Class ;
\tskos:prefLabel \"\"\"%s\"\"\"@en ;
\tskos:notation \"\"\"%s\"\"\"^^xsd:string ;
""" % (url_term, escape(prefLabel), escape(term_code))
        if len(altLabels) > 0:
            rdf_term += """\tskos:altLabel %s ;
""" % (" , ".join('\"\"\"%s\"\"\"@en' % escape(al) for al in altLabels))
        if self.is_root: 
            rdf_term += '\tumls:isRoot "true"^^xsd:boolean ;\n'
            # TODO: Discuss adding this subclass relation.
            #rdf_term += '\trdfs:subClassOf owl:Thing ;\n'

        if len(self.defs) > 0:
            rdf_term += """\tskos:definition %s ;
""" % (" , ".join('\"\"\"%s\"\"\"@en' % escape(d[IDXS.MRDEF.DEF]) for d in self.defs))

        for rel in self.rels:
            source_code = get_rel_code_source(rel, self.load_on_cuis)
            target_code = get_rel_code_target(rel, self.load_on_cuis)
            if source_code != term_code:
                raise AttributeError, "Inconsistent code in rel"
            # Map child relations to rdf:subClassOf (skip parent relations).
            if rel[IDXS.MRREL.REL] == 'PAR':
                continue
            if rel[IDXS.MRREL.REL] == 'CHD' and hierarchy:
                o = self.getURLTerm(target_code)
                rdf_term += "\trdfs:subClassOf %s ;\n" % (o, )
            else:
                p = self.getURLTerm(get_rel_fragment(rel))
                o = self.getURLTerm(target_code)
                rdf_term += "\t%s %s ;\n" % (p, o)

        for att in self.atts:
            atn = att[IDXS.MRSAT.ATN]
            atv = att[IDXS.MRSAT.ATV]
            if atn == 'AQ':
                # Skip all these values (they are replicated in MRREL for
                # SNOMEDCT, unknown relationship for MSH).
                #if DEBUG:
                #  LOG.debug("att: %s\n" % str(att))
                #  sys.stderr.flush()
                continue
            rdf_term += "\t%s \"\"\"%s\"\"\"^^xsd:string ;\n" % (self.getURLTerm(atn), escape(atv))

        #auis = set([x[IDXS.MRCONSO.AUI] for x in self.atoms])
        cuis = set([x[IDXS.MRCONSO.CUI] for x in self.atoms])
        sty_recs = flatten([indexes for indexes in [self.sty_by_cui[cui] for cui in cuis]])
        types = [self.sty[index][IDXS.MRSTY.TUI] for index in sty_recs]

        #for t in auis:
        #    rdf_term += """\t%s \"\"\"%s\"\"\"^^xsd:string ;\n"""%(HAS_AUI, t)
        for t in cuis:
            rdf_term += """\t%s \"\"\"%s\"\"\"^^xsd:string ;\n""" % (HAS_CUI, t)
        for t in set(types):
            rdf_term += """\t%s \"\"\"%s\"\"\"^^xsd:string ;\n""" % (HAS_TUI, t)
        for t in set(types):
            rdf_term += """\t%s %s ;\n""" % (HAS_STY, STY_URL+t)

        return rdf_term + " .\n\n"



class UmlsAttribute(object):
    def __init__(self, ns, att):
        self.ns = ns
        self.att = att

    def getURLTerm(self, code):
        return get_url_term(self.ns, code)

    def toRDF(self, fmt="Turtle"):
        if not fmt == "Turtle":
            raise AttributeError, "Only fmt='Turtle' is currently supported"
        return """<%s> a owl:DatatypeProperty ;
\trdfs:label \"\"\"%s\"\"\";
\trdfs:comment \"\"\"%s\"\"\" .
\n"""%(self.getURLTerm(self.att[IDXS.MRDOC.VALUE]), escape(self.att[IDXS.MRDOC.VALUE]), escape(self.att[IDXS.MRDOC.DESC]))



class UmlsOntology(object):
    def __init__(self, ont_code, ns, data_root, load_on_cuis=False,
            umls_version="2012AB"):
        self.loaded = False
        self.ont_code = ont_code
        self.ns = ns
        self.data_root = data_root
        self.load_on_cuis = load_on_cuis
        #self.alt_uri_code = alt_uri_code
        self.atoms = list()
        self.atoms_by_code = collections.defaultdict(list)
        if not self.load_on_cuis:
            self.atoms_by_aui = collections.defaultdict(list)
        self.rels = list()
        self.rels_by_aui_src = collections.defaultdict(list)
        self.defs = list()
        self.defs_by_aui = collections.defaultdict(list)
        self.atts = list()
        self.atts_by_code = collections.defaultdict(list)
        self.rank = list()
        self.rank_by_tty = collections.defaultdict(list)
        self.sty = list()
        self.sty_by_cui = collections.defaultdict(list)
        self.cui_roots = set()
        self.umls_version = umls_version

    def load_tables(self):
        mrconso = UmlsTable("MRCONSO", self.data_root)
        mrconso_filt = {'SAB': self.ont_code, 'LAT': 'ENG'} 
        relev_cuis = set()
        for atom in mrconso.scan(filt=mrconso_filt):
            index = len(self.atoms)
            self.atoms_by_code[get_code(atom, self.load_on_cuis)].append(index)
            if not self.load_on_cuis:
                self.atoms_by_aui[atom[IDXS.MRCONSO.AUI]].append(index)
            self.atoms.append(atom)
            relev_cuis.add(atom[IDXS.MRCONSO.CUI])
        LOG.debug("length atoms: %d\n", len(self.atoms))
        LOG.debug("length atoms_by_aui: %d\n", len(self.atoms_by_aui))
        LOG.debug("atom example: %s\n\n", str(self.atoms[0]))
        #
        mrconso_filt = {'SAB': 'SRC', 'CODE': 'V-%s' % self.ont_code} 
        for atom in mrconso.scan(filt=mrconso_filt):
            self.cui_roots.add(atom[IDXS.MRCONSO.CUI])
        LOG.debug("length cui_roots: %d\n\n" % len(self.cui_roots))

        #
        mrrel = UmlsTable("MRREL", self.data_root)
        mrrel_filt = {'SAB': self.ont_code} 
        field = IDXS.MRREL.AUI2 if not self.load_on_cuis else IDXS.MRREL.CUI2
        for rel in mrrel.scan(filt=mrrel_filt):
            index = len(self.rels)
            self.rels_by_aui_src[rel[field]].append(index)
            self.rels.append(rel)
        LOG.debug("length rels: %d\n\n", len(self.rels))
        #
        mrdef = UmlsTable("MRDEF", self.data_root)
        mrdef_filt = {'SAB': self.ont_code} 
        field = IDXS.MRDEF.AUI if not self.load_on_cuis else IDXS.MRDEF.CUI
        for defi in mrdef.scan(filt=mrdef_filt):
            index = len(self.defs)
            self.defs_by_aui[defi[field]].append(index)
            self.defs.append(defi)
        LOG.debug("length defs: %d\n\n", len(self.defs))
        #
        mrsat = UmlsTable("MRSAT", self.data_root)
        mrsat_filt = {'SAB': self.ont_code} 
        field = IDXS.MRSAT.CODE if not self.load_on_cuis else IDXS.MRSAT.CUI
        for att in mrsat.scan(filt=mrsat_filt):
            index = len(self.atts)
            if not att[field]:
                continue
            self.atts_by_code[att[field]].append(index)
            self.atts.append(att)
        LOG.debug("length atts: %d\n\n", len(self.atts))
        #
        mrrank = UmlsTable("MRRANK", self.data_root)
        mrrank_filt = {'SAB': self.ont_code}
        for rank in mrrank.scan(filt=mrrank_filt):
            index = len(self.rank)
            self.rank_by_tty[rank[IDXS.MRRANK.TTY]].append(index)
            self.rank.append(rank)
        LOG.debug("length rank: %d\n\n", len(self.rank))
        #
        mrsty = UmlsTable("MRSTY", self.data_root)
        for sty in mrsty.scan(filt=None):
            cui = sty[IDXS.MRSTY.CUI]
            if cui not in relev_cuis:
                continue
            index = len(self.sty)
            self.sty_by_cui[cui].append(index)
            self.sty.append(sty)
        LOG.debug("length sty: %d\n\n", len(self.sty))
        # Track the loaded status
        self.loaded = True
        LOG.info("%s tables loaded ...\n", self.ont_code)

    def terms(self):
        if not self.loaded:
            self.load_tables()
        # Note: most UMLS ontologies are 'load_on_codes' (only HL7 is load_on_cuis)
        for code in self.atoms_by_code:
            code_atoms = [self.atoms[row] for row in self.atoms_by_code[code]] 
            field = IDXS.MRCONSO.CUI if self.load_on_cuis else IDXS.MRCONSO.AUI 
            ids = map(lambda x: x[field], code_atoms)
            rels = list()
            for _id in ids:
                rels += [self.rels[x] for x in self.rels_by_aui_src[_id]]
            rels_to_class = list()
            is_root = False
            if self.load_on_cuis:
                rels_to_class = rels
                for rel in rels_to_class:
                    if rel[IDXS.MRREL.CUI1] in self.cui_roots:
                        is_root = True
                        break
            else:
                for rel in rels:
                    rel_with_codes = list(rel)
                    aui_source = rel[IDXS.MRREL.AUI2]
                    aui_target = rel[IDXS.MRREL.AUI1]
                    code_source = [ get_code(self.atoms[x], self.load_on_cuis) \
                                        for x in self.atoms_by_aui[aui_source] ]
                    code_target = [ get_code(self.atoms[x], self.load_on_cuis) \
                                        for x in self.atoms_by_aui[aui_target] ]
                    # TODO: Check use of CUI1 (target) or CUI2 (source) here:
                    if rel[IDXS.MRREL.CUI1] in self.cui_roots:
                        is_root = True
                    if len(code_source) != 1 or len(code_target) > 1:
                        raise AttributeError, "more than one or none codes"
                    if len(code_source) == 1 and len(code_target) == 1 and \
                        code_source[0] != code_target[0]:
                        code_source = code_source[0]
                        code_target = code_target[0]
                        # NOTE: the order of these append operations below is important.
                        # get_rel_code_source() - it uses [-1]
                        # get_rel_code_target() - it uses [-2]
                        # which are called from UmlsClass.toRDF().
                        rel_with_codes.append(code_target)
                        rel_with_codes.append(code_source)
                        rels_to_class.append(rel_with_codes)
            defs = [self.defs[x] for x in self.defs_by_aui[_id] for _id in ids]
            atts = [self.atts[x] for x in self.atts_by_code[code]]

            yield UmlsClass(':', atoms=code_atoms, rels=rels_to_class,
                defs=defs, atts=atts, rank=self.rank, rank_by_tty=self.rank_by_tty,
                sty=self.sty, sty_by_cui=self.sty_by_cui,
                load_on_cuis=self.load_on_cuis, is_root=is_root)

    def write_into(self, file_path, hierarchy=True):
        LOG.info("%s writing terms ... %s\n" % (self.ont_code, file_path))
        with open(file_path, "w") as fout:
            #nterms = len(self.atoms_by_code)
            fout.write(PREFIXES)
<<<<<<< HEAD
            fout.write("@prefix : <%s%s/> .\n" % (UMLS_BASE_URL, self.ont_code))
=======
>>>>>>> 2eacb737
            comment = "RDF Version of the UMLS ontology %s; " +\
                      "converted with the UMLS2RDF tool " +\
                      "(https://github.com/ncbo/umls2rdf), "+\
                      "developed by the NCBO project."
            header_values = dict(
               label=self.ont_code,
               comment=comment % self.ont_code,
               versioninfo=self.umls_version,
               uri=self.ns
            )
            fout.write(ONTOLOGY_HEADER.substitute(header_values))
            for term in self.terms():
                fout.write(term.toRDF())

class UsageError(Exception):
    pass

def main():
    usage = "Usage: %prog [options] MEDLINE_RRF_DATA_DIR OUTPUT_DIR"
    parser = optparse.OptionParser(usage=usage)
    parser.add_option("-u", "--umls-version", dest="umls_version",
                  help="UMLS version to tag TTL files with", default="2012AB")
    (options, args) = parser.parse_args()
    try:
        data_root = args[0]
        output_dir = args[1]
    except IndexError:
        parser.print_help()
        raise UsageError()
    if not path.isdir(output_dir) or not os.access(output_dir, os.W_OK):
        raise UsageError("Path %s does not exist or is not writable" % output_dir)

    umls_conf = None
    with open("umls.conf", "r") as fconf:
        umls_conf = [line.split(",") \
            for line in fconf.read().splitlines() \
            if len(line) > 0 and not line.startswith('#')]
        fconf.close()
    for uc in umls_conf:
        if len(uc) != 4:
            raise UsageError("Malformed configuration line: %r" % uc)

    output_file = os.path.join(output_dir, "umls_semantictypes.ttl")
    generate_semantic_types(data_root, STY_URL, output_file)
    for (umls_code, vrt_id, file_out, load_on_field) in umls_conf:
        alt_uri_code = None
        if ";" in umls_code:
            umls_code, alt_uri_code = umls_code.split(";")
        load_on_cuis = load_on_field == "load_on_cuis"
        output_file = path.join(output_dir, file_out)
        LOG.info("Generating %s (virtual_id: %s, using '%s')\n", umls_code, vrt_id, load_on_field)
        ns = get_umls_url(umls_code if not alt_uri_code else alt_uri_code)
        ont = UmlsOntology(umls_code, ns, data_root, load_on_cuis=load_on_cuis,
                umls_version=options.umls_version)
        ont.load_tables()
        ont.write_into(output_file, hierarchy=(ont.ont_code != "MSH"))
        LOG.info("done!\n\n")
    LOG.info("generated MRDOC at global/UMLS level\n")


if __name__ == "__main__":
    main()<|MERGE_RESOLUTION|>--- conflicted
+++ resolved
@@ -13,11 +13,8 @@
 LOG = logging.getLogger(name='umls2rdf')
 LOG.setLevel(logging.DEBUG)
 
-<<<<<<< HEAD
 UMLS_BASE_URL = "http://bioportal.bioontology.org/ontologies/umls/"
 
-=======
->>>>>>> 2eacb737
 PREFIXES = """
 @prefix skos: <http://www.w3.org/2004/02/skos/core#> .
 @prefix owl:  <http://www.w3.org/2002/07/owl#> .
@@ -45,8 +42,6 @@
 HAS_TUI = "umls:tui"
 
 # http://www.nlm.nih.gov/research/umls/sourcereleasedocs/current/SNOMEDCT/relationships.html
-<<<<<<< HEAD
-
 
 class IDXS(object):
 
@@ -101,63 +96,6 @@
         STN = 2
         STY = 3
 
-=======
-
-
-class IDXS(object):
-
-    class MRCONSO(object):
-        CODE = 13
-        AUI = 7
-        STR = 14
-        STT = 4
-        SCUI = 9
-        ISPREF = 6
-        TTY = 12
-        TS = 2
-        CUI = 0
-        LAT = 1
-        SAB = 11
-
-    class MRREL(object):
-        AUI1 = 1
-        AUI2 = 5
-        CUI1 = 0
-        CUI2 = 4
-        REL = 3
-        RELA = 7
-        SAB = 10
-
-    class MRDEF(object):
-        AUI = 1
-        DEF = 5
-        CUI = 0
-        SAB = 4
-
-    class MRSAT(object):
-        CUI = 0
-        CODE = 5
-        ATV = 10
-        ATN = 8
-        SAB = 9
-
-    class MRDOC(object):
-        VALUE = 1
-        TYPE = 2
-        DESC = 3
-
-    class MRRANK(object):
-        TTY = 2
-        RANK = 0
-        SAB = 1
-
-    class MRSTY(object):
-        CUI = 0
-        TUI = 1
-        STN = 2
-        STY = 3
-
->>>>>>> 2eacb737
 
 def get_umls_url(code):
     return "bioont:%s/" % code
@@ -563,10 +501,7 @@
         with open(file_path, "w") as fout:
             #nterms = len(self.atoms_by_code)
             fout.write(PREFIXES)
-<<<<<<< HEAD
             fout.write("@prefix : <%s%s/> .\n" % (UMLS_BASE_URL, self.ont_code))
-=======
->>>>>>> 2eacb737
             comment = "RDF Version of the UMLS ontology %s; " +\
                       "converted with the UMLS2RDF tool " +\
                       "(https://github.com/ncbo/umls2rdf), "+\
