#! /usr/bin/env python

import logging
import sys
import os
from os import path
import urllib
from string import Template
import collections
import optparse
from codecs import open

ENC = 'utf-8'

logging.basicConfig()
LOG = logging.getLogger(name='umls2rdf')
LOG.setLevel(logging.DEBUG)

KNOWN_ONT_CODES = set(['AIR', 'CST', 'CSP', 'HCPCS', 'ICD10PCS', 
        'ICD10CM', 'ICPC2P', 'ICD9CM', 'LNC', 'MDR', 'MDDB', 'MSH',
        'MEDLINEPLUS', 'MTHCH', 'NDDF', 'NDFRT', 'OMIM', 'PDQ', 
        'RCD', 'RXNORM', 'SNOMEDCT', 'VANDF', 'WHO', 'HL7', 
        'ICD10', 'CPT', 'ICPC']) 

UMLS_BASE_URL = "http://bioportal.bioontology.org/ontologies/umls/"

PREFIXES = """
@prefix skos: <http://www.w3.org/2004/02/skos/core#> .
@prefix owl:  <http://www.w3.org/2002/07/owl#> .
@prefix rdfs:  <http://www.w3.org/2000/01/rdf-schema#> .
@prefix xsd: <http://www.w3.org/2001/XMLSchema#> .
@prefix umls: <%(umls)s> .
@prefix umlssty: <%(umls)ssty/> .
@prefix ont: <http://purl.bioontology.org/ontology/> .


""" % {'umls': UMLS_BASE_URL}

ONTOLOGY_HEADER = Template("""
<$uri>
    a owl:Ontology ;
    rdfs:comment "$comment" ;
    rdfs:label "$label" ;
    owl:imports <http://www.w3.org/2004/02/skos/core> ;
    owl:versionInfo "$versioninfo" .

""")

STY_URL = "umlssty:"
HAS_STY = "umls:hasSTY"
HAS_AUI = "umls:aui"
HAS_CUI = "umls:cui"
HAS_TUI = "umls:tui"

# http://www.nlm.nih.gov/research/umls/sourcereleasedocs/current/SNOMEDCT/relationships.html

class IDXS(object):

    class MRCONSO(object):
        CODE = 13
        AUI = 7
        STR = 14
        STT = 4
        SCUI = 9
        ISPREF = 6
        TTY = 12
        TS = 2
        CUI = 0
        LAT = 1
        SAB = 11

    class MRREL(object):
        AUI1 = 1
        AUI2 = 5
        CUI1 = 0
        CUI2 = 4
        REL = 3
        RELA = 7
        SAB = 10

    class MRDEF(object):
        AUI = 1
        DEF = 5
        CUI = 0
        SAB = 4

    class MRSAT(object):
        CUI = 0
        CODE = 5
        ATV = 10
        ATN = 8
        SAB = 9

    class MRDOC(object):
        VALUE = 1
        TYPE = 2
        DESC = 3

    class MRRANK(object):
        TTY = 2
        RANK = 0
        SAB = 1

    class MRSTY(object):
        CUI = 0
        TUI = 1
        STN = 2
        STY = 3


def get_umls_url(code):
    return "ont:%s" % code

def flatten(matrix):
    return reduce(lambda x, y: x + y, matrix)

def escape(string):
    return string.replace("\\", "\\\\").replace('"', '\\"')

def get_url_term(ns, code):
    sep = '' if ns[-1] in ('/', ':') else '/'
    ret = "<%s%s%s>"% (ns, sep, urllib.quote(code))
    return ret.replace("%20", "+") 

def get_rel_fragment(rel):
    return rel[IDXS.MRREL.RELA] if rel[IDXS.MRREL.RELA] else rel[IDXS.MRREL.REL]


# NOTE: See UmlsOntology.terms() for the reason these functions use -1 and -2
# indices to obtain the source and target codes, respectively.
def get_rel_code_source(rel, on_cuis):
    return rel[-1] if not on_cuis else rel[IDXS.MRREL.CUI2]
def get_rel_code_target(rel, on_cuis):
    return rel[-2] if not on_cuis else rel[IDXS.MRREL.CUI1]

def get_code(reg, load_on_cuis):
    if load_on_cuis:
        return reg[IDXS.MRCONSO.CUI]
    if reg[IDXS.MRCONSO.CODE]:
        return reg[IDXS.MRCONSO.CODE]
    raise AttributeError, "No code on reg [%s]"%("|".join(reg))

def generate_semantic_types(data_root, url, fileout):
    hierarchy = collections.defaultdict(lambda : list()) 
    all_nodes = list()
    mrsty = UmlsTable("MRSTY", data_root, columns=['TUI', 'STN', 'STY'])
    ont = list()
    ont.append(PREFIXES)
    types_seen = set()
    for stt in mrsty.scan():
        if tuple(stt) in types_seen:
            continue
        types_seen.add(tuple(stt))
        hierarchy[stt[1]].append(stt[0])
        sty_term = """%s a owl:Class ;
\tskos:notation "%s"^^xsd:string ;
\tskos:prefLabel "%s"@en .
""" % (url+stt[0], stt[0], stt[2])
        ont.append(sty_term)
        all_nodes.append(stt)
    
    for node in all_nodes:
        parent = ".".join(node[1].split(".")[0:-1])
        rdfs_subclasses = ["<%s> rdfs:subClassOf %s ." % 
            (url+node[0], url+x) for x in hierarchy[parent]]
        for sc in rdfs_subclasses:
            ont.append(sc)
    data_ont_ttl = "\n".join(ont)
    with open(fileout, "w", encoding=ENC) as fout:
        fout.write(data_ont_ttl)
        fout.write("\n")
        fout.close()

_CACHED_TABLES = {}

class UmlsTable(object):
    def __init__(self, table_name, data_root, columns=None,
            cacheable_sabs=None):
        self.table_name = table_name
        self.data_root = data_root
        self._indexes = getattr(IDXS, table_name)
        self.columns = columns
        self.cacheable_sabs = cacheable_sabs
        self._cached_rows = None

    def _col_idx(self, colname):
        return getattr(self._indexes, colname)

    def scan(self, filt=None):
        for row in self._get_rows():
            if filt and any(row[self._col_idx(col)] != tgt
                    for col, tgt in filt.iteritems()):
                continue
            if self.columns:
                yield [row[self._col_idx(cn)] for cn in self.columns]
            else:
                yield row

    def _get_rows(self):
        if self._cached_rows is not None:
            for row in self._cached_rows:
                yield row
        else:
            caching = self.cacheable_sabs is not None
            if caching:
                self._cached_rows = []
            rrf_path = path.join(self.data_root, "%s.RRF" % self.table_name)
            with open(rrf_path, encoding=ENC) as f:
                for line in f:
                    elems = line.rstrip('\n').split('|')
                    if caching and elems[self._col_idx('SAB')] in self.cacheable_sabs:
                        self._cached_rows.append(elems)
                    yield elems

    @staticmethod
    def get(table_name, data_root, columns=None, cacheable_sabs=None):
        if cacheable_sabs is None:
            return UmlsTable(table_name, data_root, columns)
        key = (table_name, data_root, columns, cacheable_sabs)
        if key not in _CACHED_TABLES:
            _CACHED_TABLES[key] = UmlsTable(table_name, data_root, columns, cacheable_sabs)
        return _CACHED_TABLES[key]


class UmlsClass(object):
    def __init__(self, ns, atoms=None, rels=None,
            defs=None, atts=None, rank=None,
            rank_by_tty=None, sty=None,
            sty_by_cui=None, load_on_cuis=False,
            is_root=None):
        self.ns = ns
        self.atoms = atoms
        self.rels = rels
        self.defs = defs
        self.atts = atts
        self.rank = rank
        self.rank_by_tty = rank_by_tty
        self.sty = sty
        self.sty_by_cui = sty_by_cui
        self.load_on_cuis = load_on_cuis
        self.is_root = is_root

    def code(self):
        codes = set([get_code(x, self.load_on_cuis) for x in self.atoms])
        if len(codes) != 1:
            raise AttributeError, "Only one code per term."
        #if DEBUG:
            #LOG.debug(self.atoms)
            #LOG.debug(codes)
        return codes.pop()

    def getAltLabels(self, prefLabel):
        #is_pref_atoms =  filter(lambda x: x[IDXS.MRCONSO.ISPREF] == 'Y', self.atoms)
        return set([atom[IDXS.MRCONSO.STR]
                for atom in self.atoms 
                if atom[IDXS.MRCONSO.STR] != prefLabel])
        
    def getPrefLabel(self):
        if self.load_on_cuis:
            if len(self.atoms) == 1:
                return self.atoms[0][IDXS.MRCONSO.STR]

            labels = set([x[IDXS.MRCONSO.STR] for x in self.atoms])
            if len(labels) == 1:
                return labels.pop()

            #if there's only one ISPREF=Y then that one.
            is_pref_atoms =  filter(lambda x: x[IDXS.MRCONSO.ISPREF] == 'Y', self.atoms)
            if len(is_pref_atoms) == 1:
                return is_pref_atoms[0][IDXS.MRCONSO.STR]
            elif len(is_pref_atoms) > 1:
                is_pref_atoms =  filter(lambda x: x[IDXS.MRCONSO.STT] == 'PF', is_pref_atoms)
                if len(is_pref_atoms) > 0:
                    return is_pref_atoms[0][IDXS.MRCONSO.STR]
            is_pref_atoms =  filter(lambda x: x[IDXS.MRCONSO.STT] == 'PF', self.atoms)
            if len(is_pref_atoms) == 1:
                return is_pref_atoms[0][IDXS.MRCONSO.STR]
            return self.atoms[0][IDXS.MRCONSO.STR]
        else:
            #if ISPREF=Y is not 1 then we look into MRRANK.
            if len(self.rank) > 0:
                sort_key = \
                lambda x: int(self.rank[self.rank_by_tty[x[IDXS.MRCONSO.TTY]][0]][IDXS.MRRANK.RANK])
                mmrank_sorted_atoms = sorted(self.atoms, key=sort_key, reverse=True)
                return mmrank_sorted_atoms[0][IDXS.MRCONSO.STR]
            #there is no rank to use
            else:
                pref_atom = filter(lambda x: 'P' in x[IDXS.MRCONSO.TTY], self.atoms)
                if len(pref_atom) == 1:
                    return pref_atom[0][IDXS.MRCONSO.STR]
            raise AttributeError, "Unable to select pref label"
    
    def getURLTerm(self, code):
        return get_url_term(self.ns, code)
    
    def toRDF(self, fmt="Turtle", hierarchy=True):
        if not fmt == "Turtle":
            raise AttributeError, "Only fmt='Turtle' is currently supported"
        term_code = self.code()
        url_term = self.getURLTerm(term_code)
        prefLabel = self.getPrefLabel()
        altLabels = self.getAltLabels(prefLabel)
        rdf_term = """%s a owl:Class ;
\tskos:prefLabel \"\"\"%s\"\"\"@en ;
\tskos:notation \"\"\"%s\"\"\"^^xsd:string ;
""" % (url_term, escape(prefLabel), escape(term_code))
        if len(altLabels) > 0:
            rdf_term += """\tskos:altLabel %s ;
""" % (" , ".join('\"\"\"%s\"\"\"@en' % escape(al) for al in altLabels))
        if self.is_root: 
            rdf_term += '\tumls:isRoot "true"^^xsd:boolean ;\n'
            # TODO: Discuss adding this subclass relation.
            #rdf_term += '\trdfs:subClassOf owl:Thing ;\n'

        if len(self.defs) > 0:
            rdf_term += """\tskos:definition %s ;
""" % (" , ".join('\"\"\"%s\"\"\"@en' % escape(d[IDXS.MRDEF.DEF]) for d in self.defs))

        for rel in self.rels:
            source_code = get_rel_code_source(rel, self.load_on_cuis)
            target_code = get_rel_code_target(rel, self.load_on_cuis)
            if source_code != term_code:
                raise AttributeError, "Inconsistent code in rel"
            # Map child relations to rdf:subClassOf (skip parent relations).
            if rel[IDXS.MRREL.REL] == 'PAR':
                continue
            if rel[IDXS.MRREL.REL] == 'CHD' and hierarchy:
                o = self.getURLTerm(target_code)
                rdf_term += "\trdfs:subClassOf %s ;\n" % (o, )
            else:
                p = self.getURLTerm(get_rel_fragment(rel))
                o = self.getURLTerm(target_code)
                rdf_term += "\t%s %s ;\n" % (p, o)

        for att in self.atts:
            atn = att[IDXS.MRSAT.ATN]
            atv = att[IDXS.MRSAT.ATV]
            if atn == 'AQ':
                # Skip all these values (they are replicated in MRREL for
                # SNOMEDCT, unknown relationship for MSH).
                #if DEBUG:
                #  LOG.debug("att: %s\n" % str(att))
                #  sys.stderr.flush()
                continue
            rdf_term += "\t%s \"\"\"%s\"\"\"^^xsd:string ;\n" % (self.getURLTerm(atn), escape(atv))

        #auis = set([x[IDXS.MRCONSO.AUI] for x in self.atoms])
        cuis = set([x[IDXS.MRCONSO.CUI] for x in self.atoms])
        sty_recs = flatten([indexes for indexes in [self.sty_by_cui[cui] for cui in cuis]])
        types = [self.sty[index][IDXS.MRSTY.TUI] for index in sty_recs]

        #for t in auis:
        #    rdf_term += """\t%s \"\"\"%s\"\"\"^^xsd:string ;\n"""%(HAS_AUI, t)
        for t in cuis:
            rdf_term += """\t%s \"\"\"%s\"\"\"^^xsd:string ;\n""" % (HAS_CUI, t)
        for t in set(types):
            rdf_term += """\t%s \"\"\"%s\"\"\"^^xsd:string ;\n""" % (HAS_TUI, t)
        for t in set(types):
            rdf_term += """\t%s %s ;\n""" % (HAS_STY, STY_URL+t)

        return rdf_term + " .\n\n"



class UmlsAttribute(object):
    def __init__(self, ns, att):
        self.ns = ns
        self.att = att

    def getURLTerm(self, code):
        return get_url_term(self.ns, code)

    def toRDF(self, fmt="Turtle"):
        if not fmt == "Turtle":
            raise AttributeError, "Only fmt='Turtle' is currently supported"
        return """<%s> a owl:DatatypeProperty ;
\trdfs:label \"\"\"%s\"\"\";
\trdfs:comment \"\"\"%s\"\"\" .
\n"""%(self.getURLTerm(self.att[IDXS.MRDOC.VALUE]), escape(self.att[IDXS.MRDOC.VALUE]), escape(self.att[IDXS.MRDOC.DESC]))



class UmlsOntology(object):
    def __init__(self, ont_code, ns, data_root, load_on_cuis=False,
            umls_version="2012AB", store_atts=True, all_ont_codes=None):
        self.loaded = False
        self.ont_code = ont_code
        self.ns = ns
        self.data_root = data_root
        self.load_on_cuis = load_on_cuis
        #self.alt_uri_code = alt_uri_code
        self.atoms = list()
        self.atoms_by_code = collections.defaultdict(list)
        if not self.load_on_cuis:
            self.atoms_by_aui = collections.defaultdict(list)
        self.rels = list()
        self.rels_by_aui_src = collections.defaultdict(list)
        self.defs = list()
        self.defs_by_aui = collections.defaultdict(list)
        self.atts = list()
        self.atts_by_code = collections.defaultdict(list)
        self.rank = list()
        self.rank_by_tty = collections.defaultdict(list)
        self.sty = list()
        self.sty_by_cui = collections.defaultdict(list)
        self.cui_roots = set()
        self.umls_version = umls_version
        self.store_atts = store_atts
        self.all_ont_codes = all_ont_codes

    def load_tables(self):
        mrconso = UmlsTable.get("MRCONSO", self.data_root, 
                cacheable_sabs=self.all_ont_codes)
        mrconso_filt = {'SAB': self.ont_code, 'LAT': 'ENG'} 
        relev_cuis = set()
        for atom in mrconso.scan(filt=mrconso_filt):
            index = len(self.atoms)
            self.atoms_by_code[get_code(atom, self.load_on_cuis)].append(index)
            if not self.load_on_cuis:
                self.atoms_by_aui[atom[IDXS.MRCONSO.AUI]].append(index)
            self.atoms.append(atom)
            relev_cuis.add(atom[IDXS.MRCONSO.CUI])
        LOG.debug("length atoms: %d", len(self.atoms))
        LOG.debug("length atoms_by_aui: %d", len(self.atoms_by_aui))
        LOG.debug("atom example: %s", str(self.atoms[0]))

        mrconso_filt = {'SAB': 'SRC', 'CODE': 'V-%s' % self.ont_code} 
        for atom in mrconso.scan(filt=mrconso_filt):
            self.cui_roots.add(atom[IDXS.MRCONSO.CUI])
        LOG.debug("length cui_roots: %d" % len(self.cui_roots))


        mrrel = UmlsTable.get("MRREL", self.data_root,
                cacheable_sabs=self.all_ont_codes)
        gen_filt = {'SAB': self.ont_code} 
        field = IDXS.MRREL.AUI2 if not self.load_on_cuis else IDXS.MRREL.CUI2
        for rel in mrrel.scan(filt=gen_filt):
            index = len(self.rels)
            self.rels_by_aui_src[rel[field]].append(index)
            self.rels.append(rel)
        LOG.debug("length rels: %d", len(self.rels))

        mrdef = UmlsTable.get("MRDEF", self.data_root,
                cacheable_sabs=self.all_ont_codes)
        field = IDXS.MRDEF.AUI if not self.load_on_cuis else IDXS.MRDEF.CUI
        for defi in mrdef.scan(filt=gen_filt):
            index = len(self.defs)
            self.defs_by_aui[defi[field]].append(index)
            self.defs.append(defi)
        LOG.debug("length defs: %d", len(self.defs))

        if self.store_atts:
            mrsat = UmlsTable.get("MRSAT", self.data_root,
                    cacheable_sabs=self.all_ont_codes)
            field = IDXS.MRSAT.CODE if not self.load_on_cuis else IDXS.MRSAT.CUI
            for att in mrsat.scan(filt=gen_filt):
                index = len(self.atts)
                if not att[field]:
                    continue
                self.atts_by_code[att[field]].append(index)
                self.atts.append(att)
            LOG.debug("length atts: %d", len(self.atts))

        mrrank = UmlsTable.get("MRRANK", self.data_root,
                cacheable_sabs=self.all_ont_codes)
        for rank in mrrank.scan(filt=gen_filt):
            index = len(self.rank)
            self.rank_by_tty[rank[IDXS.MRRANK.TTY]].append(index)
            self.rank.append(rank)
        LOG.debug("length rank: %d", len(self.rank))

        mrsty = UmlsTable("MRSTY", self.data_root)
        for sty in mrsty.scan(filt=None):
            cui = sty[IDXS.MRSTY.CUI]
            if cui not in relev_cuis:
                continue
            index = len(self.sty)
            self.sty_by_cui[cui].append(index)
            self.sty.append(sty)
        LOG.debug("length sty: %d", len(self.sty))
        # Track the loaded status
        self.loaded = True
        LOG.info("%s tables loaded ...", self.ont_code)

    def terms(self):
        if not self.loaded:
            self.load_tables()
        # Note: most UMLS ontologies are 'load_on_codes' (only HL7 is load_on_cuis)
        for code in self.atoms_by_code:
            code_atoms = [self.atoms[row] for row in self.atoms_by_code[code]] 
            field = IDXS.MRCONSO.CUI if self.load_on_cuis else IDXS.MRCONSO.AUI 
            ids = map(lambda x: x[field], code_atoms)
            rels = list()
            for _id in ids:
                rels += [self.rels[x] for x in self.rels_by_aui_src[_id]]
            rels_to_class = list()
            is_root = False
            if self.load_on_cuis:
                rels_to_class = rels
                for rel in rels_to_class:
                    if rel[IDXS.MRREL.CUI1] in self.cui_roots:
                        is_root = True
                        break
            else:
                for rel in rels:
                    rel_with_codes = list(rel)
                    aui_source = rel[IDXS.MRREL.AUI2]
                    aui_target = rel[IDXS.MRREL.AUI1]
                    code_source = [ get_code(self.atoms[x], self.load_on_cuis) \
                                        for x in self.atoms_by_aui[aui_source] ]
                    code_target = [ get_code(self.atoms[x], self.load_on_cuis) \
                                        for x in self.atoms_by_aui[aui_target] ]
                    # TODO: Check use of CUI1 (target) or CUI2 (source) here:
                    if rel[IDXS.MRREL.CUI1] in self.cui_roots:
                        is_root = True
                    if len(code_source) != 1 or len(code_target) > 1:
                        raise AttributeError, "more than one or none codes"
                    if len(code_source) == 1 and len(code_target) == 1 and \
                        code_source[0] != code_target[0]:
                        code_source = code_source[0]
                        code_target = code_target[0]
                        # NOTE: the order of these append operations below is important.
                        # get_rel_code_source() - it uses [-1]
                        # get_rel_code_target() - it uses [-2]
                        # which are called from UmlsClass.toRDF().
                        rel_with_codes.append(code_target)
                        rel_with_codes.append(code_source)
                        rels_to_class.append(rel_with_codes)
            defs = [self.defs[x] for x in self.defs_by_aui[_id] for _id in ids]
            atts = [self.atts[x] for x in self.atts_by_code[code]]

            yield UmlsClass(self.ns, atoms=code_atoms, rels=rels_to_class,
                defs=defs, atts=atts, rank=self.rank, rank_by_tty=self.rank_by_tty,
                sty=self.sty, sty_by_cui=self.sty_by_cui,
                load_on_cuis=self.load_on_cuis, is_root=is_root)

    def write_into(self, file_path, hierarchy=True):
<<<<<<< HEAD
        LOG.info("%s writing terms ... %s" % (self.ont_code, file_path))
        with open(file_path, "w", encoding=ENC) as fout:
            #nterms = len(self.atoms_by_code)
            fout.write(PREFIXES)
            fout.write("@prefix : <%s%s/> .\n" % (UMLS_BASE_URL, self.ont_code))
            comment = "RDF Version of the UMLS ontology %s; " +\
                      "converted with the UMLS2RDF tool " +\
                      "(https://github.com/ncbo/umls2rdf), "+\
                      "developed by the NCBO project."
            header_values = dict(
               label=self.ont_code,
               comment=comment % self.ont_code,
               versioninfo=self.umls_version,
               uri=self.ns
            )
            fout.write(ONTOLOGY_HEADER.substitute(header_values))
            for term in self.terms():
                fout.write(term.toRDF())

class UsageError(Exception):
    pass

def main():
    usage = "Usage: %prog [options] MEDLINE_RRF_DATA_DIR OUTPUT_DIR"
    parser = optparse.OptionParser(usage=usage)
    parser.add_option("-u", "--umls-version", dest="umls_version",
            help="UMLS version to tag TTL files with", default="2012AB")
    parser.add_option("-s", "--source", dest="sources", action="append",
            help="Create TTL files for this source ontology. Can be "
            " specified multiple times; must be one of %s)" 
            % ', '.join(KNOWN_ONT_CODES))
    parser.add_option("--load-on-cuis", dest="load_on_cuis",
            default=False, action="store_true", 
            help="Load on CUIs (concept IDs) rather than "
            "AUIs (atom IDs) -- recommended for HL7 ")
    parser.add_option('-n', '--no-atts', dest="store_atts",
            default=True, action="store_false",
            help="Don't create triples for attributes (ie ignore MRSAT)")
    parser.add_option('--no-cache', dest="cache", action="store_false",
            default=True, help="Don't cache when creating multiple ontologies"
            " (saves memory but slows down, especially on smaller ontologies)")
    (options, args) = parser.parse_args()
    try:
        try:
            data_root = args[0]
            output_dir = args[1]
        except IndexError:
            raise UsageError()
        if not path.isdir(output_dir) or not os.access(output_dir, os.W_OK):
            raise UsageError("Path %s does not exist or is not writable" % output_dir)
        for ps in options.sources:
            if ps not in KNOWN_ONT_CODES:
                raise UsageError("Unknown ontology %s" % ps)
    except UsageError:
        parser.print_help()
        raise

    output_file = os.path.join(output_dir, "umls_semantictypes.ttl")
    generate_semantic_types(data_root, STY_URL, output_file)
    if options.cache and len(options.sources) > 1:
        all_ont_codes = frozenset(options.sources)
    else:
        all_ont_codes = None
    for umls_code in options.sources:
        file_out = "%s.ttl" % umls_code
        output_file = path.join(output_dir, file_out)
        LOG.info("Generating %s (with load_on_cuis=%r)", umls_code, 
            options.load_on_cuis)
        ns = get_umls_url(umls_code)
        ont = UmlsOntology(umls_code, ns, data_root, 
                load_on_cuis=options.load_on_cuis,
                umls_version=options.umls_version,
                store_atts=options.store_atts,
                all_ont_codes=all_ont_codes)
        ont.load_tables()
        ont.write_into(output_file, hierarchy=(ont.ont_code != "MSH"))
        LOG.info("done!")
    LOG.info("generated MRDOC at global/UMLS level")
=======
        LOG.info("%s writing terms ... %s\n" % (self.ont_code, file_path))
        fout = file(file_path, "w")
        #nterms = len(self.atoms_by_code)
        fout.write(PREFIXES)
        comment = "RDF Version of the UMLS ontology %s; " +\
                  "converted with the UMLS2RDF tool " +\
                  "(https://github.com/ncbo/umls2rdf), "+\
                  "developed by the NCBO project."
        header_values = dict(
           label=self.ont_code,
           comment=comment % self.ont_code,
           versioninfo=conf.UMLS_VERSION,
           uri=self.ns
        )
        fout.write(ONTOLOGY_HEADER.substitute(header_values))
        for term in self.terms():
            fout.write(term.toRDF())
        fout.close()

>>>>>>> 9984b8c8


if __name__ == "__main__":
    main()<|MERGE_RESOLUTION|>--- conflicted
+++ resolved
@@ -535,11 +535,9 @@
                 load_on_cuis=self.load_on_cuis, is_root=is_root)
 
     def write_into(self, file_path, hierarchy=True):
-<<<<<<< HEAD
         LOG.info("%s writing terms ... %s" % (self.ont_code, file_path))
         with open(file_path, "w", encoding=ENC) as fout:
             #nterms = len(self.atoms_by_code)
-            fout.write(PREFIXES)
             fout.write("@prefix : <%s%s/> .\n" % (UMLS_BASE_URL, self.ont_code))
             comment = "RDF Version of the UMLS ontology %s; " +\
                       "converted with the UMLS2RDF tool " +\
@@ -614,27 +612,6 @@
         ont.write_into(output_file, hierarchy=(ont.ont_code != "MSH"))
         LOG.info("done!")
     LOG.info("generated MRDOC at global/UMLS level")
-=======
-        LOG.info("%s writing terms ... %s\n" % (self.ont_code, file_path))
-        fout = file(file_path, "w")
-        #nterms = len(self.atoms_by_code)
-        fout.write(PREFIXES)
-        comment = "RDF Version of the UMLS ontology %s; " +\
-                  "converted with the UMLS2RDF tool " +\
-                  "(https://github.com/ncbo/umls2rdf), "+\
-                  "developed by the NCBO project."
-        header_values = dict(
-           label=self.ont_code,
-           comment=comment % self.ont_code,
-           versioninfo=conf.UMLS_VERSION,
-           uri=self.ns
-        )
-        fout.write(ONTOLOGY_HEADER.substitute(header_values))
-        for term in self.terms():
-            fout.write(term.toRDF())
-        fout.close()
-
->>>>>>> 9984b8c8
 
 
 if __name__ == "__main__":
